--- conflicted
+++ resolved
@@ -30,25 +30,12 @@
 )
 
 builders = [
-<<<<<<< HEAD
-    resnet18,
-    resnet50,
-    vit_small_patch16_224,
-    swin_v2_b,
-    scalemae_vit_large_patch16,
-]
-enums = [
-    ResNet18_Weights,
-    ResNet50_Weights,
-    ViTSmall16_Weights,
-    Swin_V2_B_Weights,
-    ScaleMAE_ViTLarge16_Weights,
-=======
     dofa_base_patch16_224,
     dofa_large_patch16_224,
     resnet18,
     resnet50,
     swin_v2_b,
+    scalemae_vit_large_patch16,
     vit_small_patch16_224,
 ]
 enums = [
@@ -57,8 +44,8 @@
     ResNet18_Weights,
     ResNet50_Weights,
     Swin_V2_B_Weights,
+    ScaleMAE_ViTLarge16_Weights,
     ViTSmall16_Weights,
->>>>>>> dbfe7fa8
 ]
 
 
